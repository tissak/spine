--- conflicted
+++ resolved
@@ -1,12 +1,7 @@
 (function() {
-<<<<<<< HEAD
-  var Collection, Instance, Singleton, isArray, singularize, underscore;
-  var __hasProp = Object.prototype.hasOwnProperty, __extends = function(child, parent) { for (var key in parent) { if (__hasProp.call(parent, key)) child[key] = parent[key]; } function ctor() { this.constructor = child; } ctor.prototype = parent.prototype; child.prototype = new ctor; child.__super__ = parent.prototype; return child; };
-=======
   var Collection, Instance, Singleton, singularize, underscore,
     __hasProp = Object.prototype.hasOwnProperty,
     __extends = function(child, parent) { for (var key in parent) { if (__hasProp.call(parent, key)) child[key] = parent[key]; } function ctor() { this.constructor = child; } ctor.prototype = parent.prototype; child.prototype = new ctor; child.__super__ = parent.prototype; return child; };
->>>>>>> 1e2fe5b4
 
   if (typeof Spine === "undefined" || Spine === null) Spine = require('spine');
 
